--- conflicted
+++ resolved
@@ -118,7 +118,7 @@
                 input_ids = input_ids.cuda()
                 attention_mask = attention_mask.cuda()
                 scores = scores.cuda()
-            optimizer.zero_grad()
+
             # Forward pass
             pred_scores = model(input_ids, attention_mask)
 
@@ -130,10 +130,6 @@
             torch.nn.utils.clip_grad_norm_(model.parameters(), 1.0)
             optimizer.step()
             scheduler.step()
-<<<<<<< HEAD
-=======
-
->>>>>>> 2209b72c
 
             train_loss += loss.item()
             num_batches += 1
